blade:
  deck_space: 100     # m^2
  length: 75          # m
  mass: 100           # t
hub_height: 110       # m
nacelle:
  deck_space: 200     # m^2
  mass: 360           # t
name: SWT-6MW-154
rotor_diameter: 154   # m
tower:
  deck_space: 36      # m^2
  sections: 2         # n
  length: 110         # m
  mass: 150           # t
turbine_rating: 6     # MW
<<<<<<< HEAD
rated_windspeed: 11   # m/s
=======
rated_windspeed: 13   # m/s
>>>>>>> 61eb58cf
<|MERGE_RESOLUTION|>--- conflicted
+++ resolved
@@ -14,8 +14,4 @@
   length: 110         # m
   mass: 150           # t
 turbine_rating: 6     # MW
-<<<<<<< HEAD
-rated_windspeed: 11   # m/s
-=======
-rated_windspeed: 13   # m/s
->>>>>>> 61eb58cf
+rated_windspeed: 13   # m/s