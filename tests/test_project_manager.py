__author__ = "Jake Nunemaker"
__copyright__ = "Copyright 2020, National Renewable Energy Laboratory"
__maintainer__ = "Jake Nunemaker"
__email__ = "jake.nunemaker@nrel.gov"


from copy import deepcopy

import pandas as pd
import pytest

from ORBIT import ProjectManager
from tests.data import test_weather
<<<<<<< HEAD
from ORBIT.library import initialize_library, extract_library_specs
from ORBIT.manager import ProjectProgress
=======
from ORBIT.library import extract_library_specs
>>>>>>> 61eb58cf
from ORBIT.core.exceptions import (
    MissingInputs,
    PhaseNotFound,
    WeatherProfileError,
    PhaseDependenciesInvalid,
)

weather_df = pd.DataFrame(test_weather).set_index("datetime")

config = extract_library_specs("config", "project_manager")
complete_project = extract_library_specs("config", "complete_project")

### Top Level
@pytest.mark.parametrize("weather", (None, weather_df))
def test_complete_run(weather):

    project = ProjectManager(config, weather=weather)
    project.run_project()

    actions = pd.DataFrame(project.project_actions)

    phases = ["MonopileInstallation", "TurbineInstallation"]
    assert all(p in list(actions["phase"]) for p in phases)


### Module Integrations
def test_for_required_phase_structure():
    """
    Automated integration test to verify that all classes listed in
    ProjectManager.possible_phases are structured correctly.
    """

    for p in ProjectManager._install_phases:

        assert isinstance(p.expected_config, dict)

    for p in ProjectManager._design_phases:

        assert isinstance(p.expected_config, dict)
        assert isinstance(p.output_config, dict)


# TODO: Expand these tests


### Config Management
def test_phase_specific_definitions():
    """
    Tests that phase specific information makes it to phase_config.
    """

    project = ProjectManager(config)

    phase_config = project.create_config_for_phase("MonopileInstallation")

    assert phase_config["wtiv"]["name"] == "Phase Specific WTIV"
    assert phase_config["site"]["distance"] == 500

    phase_config = project.create_config_for_phase("TurbineInstallation")

    assert phase_config["wtiv"]["name"] == "Example WTIV"
    assert phase_config["site"]["distance"] == 50

    project.run_project()


def test_expected_config_merging():
    """
    Tests for merging of expected configs
    """

    config1 = {
        "site": {"distance": "float", "depth": "float"},
        "plant": {"num_turbines": "int"},
    }

    config2 = {
        "site": {"distance": "float", "wave_height": "float"},
        "monopile": {"diameter": "float"},
    }

    config = ProjectManager.merge_dicts(config1, config2)

    assert config == {
        "site": {
            "distance": "float",
            "depth": "float",
            "wave_height": "float",
        },
        "plant": {"num_turbines": "int"},
        "monopile": {"diameter": "float"},
    }


def test_find_key_match():
    class SpecificTurbineInstallation:
        expected_config = {}

    TestProjectManager = deepcopy(ProjectManager)
    TestProjectManager._install_phases.append(SpecificTurbineInstallation)

    phase_dict = TestProjectManager.phase_dict()
    assert "SpecificTurbineInstallation" in phase_dict.keys()

    tests = [
        ("TurbineInstallation", "TurbineInstallation"),
        ("TurbineInstallation_Test", "TurbineInstallation"),
        ("TurbineInstallation Test", "TurbineInstallation"),
        ("TurbineInstallation Test_1", "TurbineInstallation"),
        ("SpecificTurbineInstallation", "SpecificTurbineInstallation"),
        ("SpecificTurbineInstallation_Test", "SpecificTurbineInstallation"),
        ("SpecificTurbineInstallation Test", "SpecificTurbineInstallation"),
        ("SpecificTurbineInstallation Test_1", "SpecificTurbineInstallation"),
    ]

    for test in tests:

        i, expected = test
        response = TestProjectManager.find_key_match(i)

        assert response.__name__ == expected

    fails = [
        "DifferentTurbineInstallation",
        "Other TurbineInstallation",
        "Extra Different TurbineInstallation_1",
    ]

    for f in fails:

        assert TestProjectManager.find_key_match(f) is None


### Overlapping Install Phases
def test_install_phase_start_parsing():

    config_mixed_starts = deepcopy(config)
    config_mixed_starts["install_phases"] = {
        "MonopileInstallation": 0,
        "TurbineInstallation": "10/22/2009",
        "ArrayCableInstallation": ("MonopileInstallation", 0.5),
    }

    project = ProjectManager(config_mixed_starts, weather=weather_df)
    defined, depends = project._parse_install_phase_values(
        config_mixed_starts["install_phases"]
    )
    assert len(defined) == 2
    assert len(depends) == 1

    assert defined["MonopileInstallation"] == 0
    assert defined["TurbineInstallation"] == 1


def test_chained_dependencies():

    config_chained = deepcopy(config)
    config_chained["spi_vessel"] = "test_scour_protection_vessel"
    config_chained["scour_protection"] = {"tons_per_substructure": 200}
    config_chained["install_phases"] = {
        "ScourProtectionInstallation": 0,
        "MonopileInstallation": ("ScourProtectionInstallation", 0.1),
        "TurbineInstallation": ("MonopileInstallation", 0.5),
    }

    project = ProjectManager(config_chained)
    project.run_project()

    df = pd.DataFrame(project.project_actions)
    sp = list(df.loc[df["phase"] == "ScourProtectionInstallation"]["time"])
    mp = list(df.loc[df["phase"] == "MonopileInstallation"]["time"])
    tu = list(df.loc[df["phase"] == "TurbineInstallation"]["time"])

    assert min(sp) == 0
    assert min(mp) == (max(sp) - min(sp)) * 0.1
    assert min(tu) == (max(mp) - min(mp)) * 0.5 + min(mp)


@pytest.mark.parametrize(
    "m_start, t_start", [(0, 0), (0, 100), (100, 100), (100, 200)]
)
def test_index_starts(m_start, t_start):
    """
    Tests functionality related to passing index starts into 'install_phases' sub-dict.
    """
    _target_diff = t_start - m_start

    config_with_index_starts = deepcopy(config)
    config_with_index_starts["install_phases"] = {
        "MonopileInstallation": m_start,
        "TurbineInstallation": t_start,
    }

    project = ProjectManager(config_with_index_starts)
    project.run_project()

    df = pd.DataFrame(project.project_actions)

    _m = df.loc[df["phase"] == "MonopileInstallation"].iloc[0]
    _t = df.loc[df["phase"] == "TurbineInstallation"].iloc[0]

    _diff = (_t["time"] - _t["duration"]) - (_m["time"] - _m["duration"])
    assert _diff == _target_diff


@pytest.mark.parametrize(
    "m_start, t_start, expected",
    [
        (0, 0, 0),
        (0, 1000, 1000),
        (0, "05/01/2010", 4585),
        ("03/01/2010", "03/01/2010", 0),
        ("03/01/2010", "05/01/2010", 1464),
    ],
)
def test_start_dates_with_weather(m_start, t_start, expected):

    config_with_defined_starts = deepcopy(config)
    config_with_defined_starts["install_phases"] = {
        "MonopileInstallation": m_start,
        "TurbineInstallation": t_start,
    }

    project = ProjectManager(config_with_defined_starts, weather=weather_df)
    project.run_project()
    df = pd.DataFrame(project.project_actions)

    _m = df.loc[df["phase"] == "MonopileInstallation"].iloc[0]
    _t = df.loc[df["phase"] == "TurbineInstallation"].iloc[0]

    _diff = (_t["time"] - _t["duration"]) - (_m["time"] - _m["duration"])
    assert _diff == expected


def test_duplicate_phase_definitions():
    config_with_duplicates = deepcopy(config)
    config_with_duplicates["MonopileInstallation_1"] = {
        "plant": {"num_turbines": 5}
    }

    config_with_duplicates["MonopileInstallation_2"] = {
        "plant": {"num_turbines": 5},
        "site": {"distance": 100},
    }

    config_with_duplicates["install_phases"] = {
        "MonopileInstallation_1": 0,
        "MonopileInstallation_2": 800,
        "TurbineInstallation": 1600,
    }

    project = ProjectManager(config_with_duplicates)
    project.run_project()

    df = (
        pd.DataFrame(project.project_actions)
        .groupby(["phase", "action"])
        .count()["time"]
    )

    assert df.loc[("MonopileInstallation_1", "Drive Monopile")] == 5
    assert df.loc[("MonopileInstallation_2", "Drive Monopile")] == 5
    assert df.loc[("TurbineInstallation", "Attach Tower Section")] == 10


### Design Phase Interactions
def test_design_phases():

    config_with_design = deepcopy(config)

    # Add MonopileDesign
    config_with_design["design_phases"] = ["MonopileDesign"]

    # Add required parameters
    config_with_design["site"]["mean_windspeed"] = 9
    config_with_design["turbine"]["rotor_diameter"] = 200
    config_with_design["turbine"]["rated_windspeed"] = 10
    config_with_design["monopile_design"] = {}

    # Remove monopile sub dictionary
    _ = config_with_design.pop("monopile")
    project = ProjectManager(config_with_design)
    project.run_project()

    assert isinstance(project.config["monopile"], dict)

    project = ProjectManager(config_with_design)
    project.run_project()


### Outputs
def test_resolve_project_capacity():

    # Missing turbine rating
    config1 = {"plant": {"capacity": 600, "num_turbines": 40}}

    out1 = ProjectManager.resolve_project_capacity(config1)
    assert out1["plant"]["capacity"] == config1["plant"]["capacity"]
    assert out1["plant"]["num_turbines"] == config1["plant"]["num_turbines"]
    assert out1["turbine"]["turbine_rating"] == 15

    # Missing plant capacity
    config2 = {
        "plant": {"num_turbines": 40},
        "turbine": {"turbine_rating": 15},
    }

    out2 = ProjectManager.resolve_project_capacity(config2)
    assert out2["plant"]["capacity"] == 600
    assert out2["plant"]["num_turbines"] == config2["plant"]["num_turbines"]
    assert (
        out2["turbine"]["turbine_rating"]
        == config2["turbine"]["turbine_rating"]
    )

    # Missing number of turbines
    config3 = {"plant": {"capacity": 600}, "turbine": {"turbine_rating": 15}}

    out3 = ProjectManager.resolve_project_capacity(config3)
    assert out3["plant"]["capacity"] == config3["plant"]["capacity"]
    assert out3["plant"]["num_turbines"] == 40
    assert (
        out3["turbine"]["turbine_rating"]
        == config3["turbine"]["turbine_rating"]
    )

    # Test for float precision
    config4 = {
        "plant": {"capacity": 600, "num_turbines": 40},
        "turbine": {"turbine_rating": 15.0},
    }

    out4 = ProjectManager.resolve_project_capacity(config4)
    assert out4["plant"]["capacity"] == config4["plant"]["capacity"]
    assert out4["plant"]["num_turbines"] == config4["plant"]["num_turbines"]
    assert (
        out4["turbine"]["turbine_rating"]
        == config4["turbine"]["turbine_rating"]
    )

    # Non matching calculated value
    config5 = {
        "plant": {"capacity": 700, "num_turbines": 40},
        "turbine": {"turbine_rating": 15.0},
    }

    with pytest.raises(AttributeError):
        _ = ProjectManager.resolve_project_capacity(config5)

    # Test for not enough information
    config6 = {"plant": {"capacity": 600}}

    out6 = ProjectManager.resolve_project_capacity(config6)
    assert out6["plant"]["capacity"] == config6["plant"]["capacity"]

    with pytest.raises(KeyError):
        _ = out6["turbine"]["turbine_rating"]

    with pytest.raises(KeyError):
        _ = out6["plant"]["num_turbines"]


### Exceptions
def test_incomplete_config():

    incomplete_config = deepcopy(config)
    _ = incomplete_config["site"].pop("depth")

    with pytest.raises(MissingInputs):
        project = ProjectManager(incomplete_config)
        project.run_project()


def test_wrong_phases():

    wrong_phases = deepcopy(config)
    wrong_phases["install_phases"].append("IncorrectPhaseName")

    with pytest.raises(PhaseNotFound):
        project = ProjectManager(wrong_phases)
        project.run_project()


def test_bad_dates():

    bad_dates = deepcopy(config)
    bad_dates["install_phases"] = {
        "MonopileInstallation": "03/01/2015",
        "TurbineInstallation": "05/01/2015",
    }

    with pytest.raises(WeatherProfileError):
        project = ProjectManager(bad_dates, weather=weather_df)
        project.run_project()


def test_no_defined_start():

    missing_start = deepcopy(config)
    missing_start["install_phases"] = {
        "MonopileInstallation": ("TurbineInstallation", 0.1),
        "TurbineInstallation": ("MonopileInstallation", 0.1),
    }

    with pytest.raises(ValueError):
        project = ProjectManager(missing_start)
        project.run_project()


def test_circular_dependencies():

    circular_deps = deepcopy(config)
    circular_deps["spi_vessel"] = "test_scour_protection_vessel"
    circular_deps["scour_protection"] = {"tons_per_substructure": 200}
    circular_deps["install_phases"] = {
        "ScourProtectionInstallation": 0,
        "MonopileInstallation": ("TurbineInstallation", 0.1),
        "TurbineInstallation": ("MonopileInstallation", 0.1),
    }

    with pytest.raises(PhaseDependenciesInvalid):
        project = ProjectManager(circular_deps)
        project.run_project()


def test_ProjectProgress():

    data = [
        ("Export System", 10),
        ("Offshore Substation", 20),
        ("Array String", 15),
        ("Array String", 25),
        ("Turbine", 5),
        ("Turbine", 10),
        ("Turbine", 15),
        ("Turbine", 20),
        ("Turbine", 25),
        ("Substructure", 6),
        ("Substructure", 9),
        ("Substructure", 14),
        ("Substructure", 22),
        ("Substructure", 26),
    ]

    progress = ProjectProgress(data)

    assert progress.parse_logs("Export System") == [10]

    turbines = progress.parse_logs("Turbine")
    assert len(turbines) == 5

    chunks = list(progress.chunk_max(turbines, 2))
    assert chunks[0] == 10
    assert chunks[1] == 20
    assert chunks[2] == 25

    assert progress.complete_export_system == 20
    times, _ = progress.complete_array_strings
    assert times == [15, 26]

    times, turbines = progress.energize_points
    assert times == [20, 26]
    assert sum(turbines) == 5


def test_ProjectProgress_with_incomplete_project():

    project = ProjectManager(config)
    project.run_project()

    _ = project.progress.parse_logs("Substructure")
    _ = project.progress.parse_logs("Turbine")

    with pytest.raises(ValueError):
        project.progress.complete_export_system

    with pytest.raises(ValueError):
        project.progress.complete_array_strings


def test_ProjectProgress_with_complete_project():

    project = ProjectManager(complete_project)
    project.run_project()

    _ = project.progress.parse_logs("Substructure")
    _ = project.progress.parse_logs("Turbine")
    _ = project.progress.parse_logs("Array String")
    _ = project.progress.parse_logs("Export System")
    _ = project.progress.parse_logs("Offshore Substation")

    _ = project.progress.complete_export_system
    _ = project.progress.complete_array_strings

    _ = project.progress.energize_points

    new = deepcopy(complete_project)
    new["plant"]["num_turbines"] = 61

    # Uneven strings
    project = ProjectManager(new)
    project.run_project()

    _ = project.progress.energize_points


def test_monthly_expenses():

    project = ProjectManager(complete_project)
    project.run_project()
    _ = project.monthly_expenses

    # Still report expenses for "incomplete" project
    config = deepcopy(complete_project)
    _ = config["install_phases"].pop("TurbineInstallation")

    project = ProjectManager(config)
    project.run_project()

    _ = project.monthly_expenses


def test_monthly_revenue():

    project = ProjectManager(complete_project)
    project.run_project()
    _ = project.monthly_revenue

    # Can't generate revenue with "incomplete" project
    config = deepcopy(complete_project)
    _ = config["install_phases"].pop("TurbineInstallation")

    project = ProjectManager(config)
    project.run_project()

    with pytest.raises(ValueError):
        _ = project.monthly_revenue


def test_cash_flow():

    project = ProjectManager(complete_project)
    project.run_project()
    _ = project.cash_flow

    # Can't generate revenue with "incomplete" project but cash flow will still
    # be reported
    config = deepcopy(complete_project)
    _ = config["install_phases"].pop("TurbineInstallation")

    project = ProjectManager(config)
    project.run_project()

    cash_flow = project.cash_flow
    assert all(v <= 0 for v in cash_flow.values())


def test_npv():

    project = ProjectManager(complete_project)
    project.run_project()
    baseline = project.npv

    config = deepcopy(complete_project)
    config["ncf"] = 0.35
    project = ProjectManager(config)
    project.run_project()
    assert project.npv != baseline

    config = deepcopy(complete_project)
    config["offtake_price"] = 70
    project = ProjectManager(config)
    project.run_project()
    assert project.npv != baseline

    config = deepcopy(complete_project)
    config["project_lifetime"] = 30
    project = ProjectManager(config)
    project.run_project()
    assert project.npv != baseline

    config = deepcopy(complete_project)
    config["discount_rate"] = 0.03
    project = ProjectManager(config)
    project.run_project()
    assert project.npv != baseline

    config = deepcopy(complete_project)
    config["opex_rate"] = 120
    project = ProjectManager(config)
    project.run_project()
    assert project.npv != baseline<|MERGE_RESOLUTION|>--- conflicted
+++ resolved
@@ -11,12 +11,8 @@
 
 from ORBIT import ProjectManager
 from tests.data import test_weather
-<<<<<<< HEAD
-from ORBIT.library import initialize_library, extract_library_specs
+from ORBIT.library import extract_library_specs
 from ORBIT.manager import ProjectProgress
-=======
-from ORBIT.library import extract_library_specs
->>>>>>> 61eb58cf
 from ORBIT.core.exceptions import (
     MissingInputs,
     PhaseNotFound,
