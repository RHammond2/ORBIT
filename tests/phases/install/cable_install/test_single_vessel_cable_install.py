"""
Provides a testing framework for the `ArrayCableInstallation` and
`ExportCableInstallation` classes.
"""

__author__ = "Rob Hammond"
__copyright__ = "Copyright 2020, National Renewable Energy Laboratory"
__maintainer__ = "Rob Hammond"
__email__ = "robert.hammond@nrel.gov"


from copy import deepcopy

import pytest

from tests.data import test_weather
from ORBIT.library import initialize_library, extract_library_specs
from ORBIT.vessels.tasks import defaults
from ORBIT.phases.install import ArrayCableInstallation as ArrInstall
from ORBIT.phases.install import ExportCableInstallation as ExpInstall

<<<<<<< HEAD
config = {
    "port": {"num_cranes": 1},
    "array_cable_lay_vessel": "example_cable_lay_vessel",
    "array_cable_bury_vessel": "example_cable_lay_vessel",
    "export_cable_lay_vessel": "example_cable_lay_vessel",
    "export_cable_bury_vessel": "example_cable_lay_vessel",
    "trench_dig_vessel": "example_trench_dig_vessel",
    "site": {
        "distance": 50,
        "depth": 20,
        "distance_to_landfall": 30,
        "distance_to_beach": 0.0,
        "distance_to_interconnection": 3,
    },
    "plant": {"layout": "grid", "turbine_spacing": 5, "num_turbines": 40},
    "turbine": {"rotor_diameter": 154, "turbine_rating": 9},
    "array_system": {
        "strategy": "simultaneous",
        "cables": {
            "XLPE_400mm_36kV": {
                "cable_sections": [(0.81, 28)],
                "linear_density": 34.56,
            },
            "XLPE_630mm_36kV": {
                "cable_sections": [
                    (3.3644031043, 2),
                    (0.81, 8),
                    (2.3293745871000002, 2),
                    (1.3647580911000001, 2),
                ],
                "linear_density": 43.29,
            },
        },
    },
    "export_system": {
        "strategy": "simultaneous",
        "cables": {
            "XLPE_300mm_36kV": {
                "cable_sections": [(33.3502, 10)],
                "linear_density": 50.0,
            }
        },
    },
}
=======
initialize_library(pytest.library)
config_array = extract_library_specs("config", "array_cable_install")
config_export = extract_library_specs("config", "export_cable_install")
>>>>>>> 3a452409

installs = ((ArrInstall, config_array), (ExpInstall, config_export))
weather = (None, test_weather)
<<<<<<< HEAD
strategies = ("simultaneous", "separate", "lay", "bury")
=======
strategies = ("lay_bury", "lay", "bury")
strategies_keys = (
    ("lay_bury", "cable_lay_bury_speed"),
    ("lay", "cable_lay_speed"),
    ("bury", "cable_bury_speed"),
)
>>>>>>> 3a452409


@pytest.mark.parametrize(
    "CableInstall,config", installs, ids=["array", "export"]
)
@pytest.mark.parametrize(
    "weather", weather, ids=["no_weather", "test_weather"]
)
def test_creation(CableInstall, config, weather):
    sim = CableInstall(config, weather=weather, print_logs=False)

    assert sim.config == config
    assert sim.env
    assert sim.env.logger


@pytest.mark.parametrize(
<<<<<<< HEAD
    "CableInstall,weather,strategy",
    itertools.product(installs, weather, strategies),
)
def test_vessel_creation(CableInstall, weather, strategy):
    _config = deepcopy(config)
    _config["array_system"]["strategy"] = strategy
    _config["export_system"]["strategy"] = strategy

    sim = CableInstall(_config, weather=weather, log_level="INFO")

    if strategy in ("lay", "simultaneous", "separate"):
        assert sim.cable_lay_vessel
        assert sim.cable_lay_vessel.storage.deck_space == 0
        assert sim.cable_lay_vessel.at_port
        assert not sim.cable_lay_vessel.at_site
=======
    "CableInstall,config", installs, ids=["array", "export"]
)
@pytest.mark.parametrize(
    "weather", weather, ids=["no_weather", "test_weather"]
)
def test_vessel_creation(CableInstall, config, weather):
    sim = CableInstall(config, weather=weather, log_level="INFO")
>>>>>>> 3a452409

    if strategy in ("bury", "separate"):
        assert sim.cable_bury_vessel
        assert sim.cable_bury_vessel.storage.deck_space == 0
        assert sim.cable_bury_vessel.at_port
        assert not sim.cable_bury_vessel.at_site


@pytest.mark.parametrize(
    "CableInstall,config", installs, ids=["array", "export"]
)
@pytest.mark.parametrize(
    "weather", weather, ids=["no_weather", "test_weather"]
)
def test_carousel_system_creation(CableInstall, config, weather):
    sim = CableInstall(config, weather=weather, log_level="INFO")

    for carousel in sim.carousels.carousels.values():
        carousel = carousel.__dict__
        carousel["type"] = "Carousel"
        assert carousel in sim.port.items


@pytest.mark.parametrize(
    "CableInstall,config", installs, ids=["array", "export"]
)
@pytest.mark.parametrize(
    "weather", weather, ids=["no_weather", "test_weather"]
)
@pytest.mark.parametrize(
    "log_level,expected", (("INFO", 20), ("DEBUG", 10)), ids=["info", "debug"]
)
def test_logger_creation(CableInstall, config, weather, log_level, expected):
    sim = CableInstall(config, weather=weather, log_level=log_level)
    assert sim.env.logger.level == expected


@pytest.mark.parametrize(
    "CableInstall,config", installs, ids=["array", "export"]
)
@pytest.mark.parametrize(
    "weather", weather, ids=["no_weather", "test_weather"]
)
@pytest.mark.parametrize(
    "strategy", strategies, ids=["lay_bury", "lay", "bury"]
)
def test_full_run_completes(CableInstall, config, weather, strategy):
    strategy_config = deepcopy(config)
    if "array_system" in strategy_config:
        strategy_config["array_system"]["strategy"] = strategy
    elif "export_system" in strategy_config:
        strategy_config["export_system"]["strategy"] = strategy

    sim = CableInstall(strategy_config, weather=weather, log_level="DEBUG")
    sim.run()

    for t in sim.logs[sim.logs.action == "Complete"]["time"]:
        assert float(t) > 0


@pytest.mark.parametrize(
    "CableInstall,config", installs, ids=["array", "export"]
)
@pytest.mark.parametrize(
    "weather", weather, ids=["no_weather", "test_weather"]
)
def test_full_run_is_valid(CableInstall, config, weather):
    sim = CableInstall(config, weather=weather, log_level="INFO")
    sim.run()
    n_complete = sim.logs[sim.logs.action == "TestCable"].shape[0] / 2
    assert n_complete == sim.num_sections


@pytest.mark.parametrize(
    "weather", (None, test_weather), ids=["no_weather", "test_weather"]
)
def test_trench_install_creation(weather):
    sim = ExpInstall(config_export, weather=weather, print_logs=False)
    sim.run()

    assert "DigTrench" in sim.phase_dataframe.action.tolist()


@pytest.mark.parametrize(
    "CableInstall,config", installs, ids=["array", "export"]
)
@pytest.mark.parametrize(
    "weather", weather, ids=["no_weather", "test_weather"]
)
def test_full_run_logging(CableInstall, config, weather):
    sim = CableInstall(config, weather=weather, log_level="INFO")
    sim.run()

    df = sim.phase_dataframe[
        (~sim.phase_dataframe.agent.isin(("Director", "Port")))
        & (sim.phase_dataframe.action != "Complete")
    ]
    df = df.assign(shift=(df.time - df.time.shift(1)))
    assert (df.duration - df["shift"]).max() == pytest.approx(0, abs=1e-9)


@pytest.mark.parametrize(
    "CableInstall,config", installs, ids=["array", "export"]
)
def test_for_array_install_efficiencies(CableInstall, config):

    sim = CableInstall(config)
    sim.run()

    vessel = sim.cable_lay_vessel.name
    assert 0 <= sim.detailed_output[f"{vessel}_operational_efficiency"] <= 1
    assert 0 <= sim.detailed_output[f"{vessel}_cargo_weight_utilization"] <= 1


@pytest.mark.parametrize(
    "CableInstall,config", installs, ids=["array", "export"]
)
@pytest.mark.parametrize(
    "strategy,key", strategies_keys, ids=["lay_bury", "lay", "bury"]
)
def test_strategy_kwargs(CableInstall, config, strategy, key):
    strategy_config = deepcopy(config)
    if "array_system" in strategy_config:
        strategy_config["array_system"]["strategy"] = strategy
    elif "export_system" in strategy_config:
        strategy_config["export_system"]["strategy"] = strategy

    sim = CableInstall(strategy_config, log_level="DEBUG")
    sim.run()
    baseline = sim.total_phase_time

    kwargs = {key: defaults[key] * 0.1}
    sim = CableInstall(strategy_config, log_level="DEBUG", **kwargs)
    sim.run()
    updated = sim.total_phase_time

    assert updated > baseline


def test_kwargs_for_array_install():

    sim = ArrInstall(config_array, log_level="INFO", print_logs=False)
    sim.run()
    baseline = sim.total_phase_time

    keywords = [
        "carousel_lift_time",
        "carousel_fasten_time",
        "site_position_time",
        "cable_prep_time",
        "cable_lower_time",
        "cable_pull_in_time",
        "cable_termination_time",
    ]

    failed = []

    for kw in keywords:

        default = defaults[kw]
        kwargs = {kw: default + 2}

        new_sim = ArrInstall(
            config_array, log_level="INFO", print_logs=False, **kwargs
        )
        new_sim.run()
        new_time = new_sim.total_phase_time

        if new_time > baseline:
            pass

        else:
            failed.append(kw)

    if failed:
        raise Exception(f"ArrInstall: '{failed}' not affecting results.")

    else:
        assert True


def test_kwargs_for_export_install():

    new_export_system = {
        "strategy": "simultaneous",
        "cables": {
            "XLPE_300mm_36kV": {
                "cable_sections": [(1000, 1)],
                "linear_density": 50.0,
            }
        },
    }
    new_site = {
        "distance": 50,
        "depth": 20,
        "distance_to_landfall": 30,  # landfall to site, km
        "distance_to_beach": 0.5,  # vessel has to anchor 2km from landfall site
        "distance_to_interconnection": 4,  # landfall to interconnection, km
    }

    new_config = deepcopy(config_export)
    new_config["export_system"] = new_export_system
    new_config["site"] = new_site

    sim = ExpInstall(new_config, log_level="INFO", print_logs=False)
    sim.run()
    baseline = sim.total_phase_time

    keywords = [
        "carousel_lift_time",
        "carousel_fasten_time",
        "site_position_time",
        "cable_prep_time",
        "cable_lower_time",
        "cable_pull_in_time",
        "cable_termination_time",
        "cable_splice_time",
        "tow_plow_speed",
        "pull_winch_speed",
        "cable_raise_time",
        "trench_dig_speed",
    ]

    failed = []

    for kw in keywords:

        default = defaults[kw]

        if "speed" in kw:
            _new = default - 0.05

            if _new <= 0:
                raise Exception(f"'{kw}' is less than 0.")

            kwargs = {kw: _new}

        else:
            kwargs = {kw: default + 2}

        new_sim = ExpInstall(
            new_config, log_level="INFO", print_logs=False, **kwargs
        )
        new_sim.run()
        new_time = new_sim.total_phase_time

        if new_time > baseline:
            pass

        else:
            failed.append(kw)

    if failed:
        raise Exception(f"ExpInstall: '{failed}' not affecting results.")

    else:
        assert True<|MERGE_RESOLUTION|>--- conflicted
+++ resolved
@@ -19,69 +19,19 @@
 from ORBIT.phases.install import ArrayCableInstallation as ArrInstall
 from ORBIT.phases.install import ExportCableInstallation as ExpInstall
 
-<<<<<<< HEAD
-config = {
-    "port": {"num_cranes": 1},
-    "array_cable_lay_vessel": "example_cable_lay_vessel",
-    "array_cable_bury_vessel": "example_cable_lay_vessel",
-    "export_cable_lay_vessel": "example_cable_lay_vessel",
-    "export_cable_bury_vessel": "example_cable_lay_vessel",
-    "trench_dig_vessel": "example_trench_dig_vessel",
-    "site": {
-        "distance": 50,
-        "depth": 20,
-        "distance_to_landfall": 30,
-        "distance_to_beach": 0.0,
-        "distance_to_interconnection": 3,
-    },
-    "plant": {"layout": "grid", "turbine_spacing": 5, "num_turbines": 40},
-    "turbine": {"rotor_diameter": 154, "turbine_rating": 9},
-    "array_system": {
-        "strategy": "simultaneous",
-        "cables": {
-            "XLPE_400mm_36kV": {
-                "cable_sections": [(0.81, 28)],
-                "linear_density": 34.56,
-            },
-            "XLPE_630mm_36kV": {
-                "cable_sections": [
-                    (3.3644031043, 2),
-                    (0.81, 8),
-                    (2.3293745871000002, 2),
-                    (1.3647580911000001, 2),
-                ],
-                "linear_density": 43.29,
-            },
-        },
-    },
-    "export_system": {
-        "strategy": "simultaneous",
-        "cables": {
-            "XLPE_300mm_36kV": {
-                "cable_sections": [(33.3502, 10)],
-                "linear_density": 50.0,
-            }
-        },
-    },
-}
-=======
 initialize_library(pytest.library)
 config_array = extract_library_specs("config", "array_cable_install")
 config_export = extract_library_specs("config", "export_cable_install")
->>>>>>> 3a452409
 
 installs = ((ArrInstall, config_array), (ExpInstall, config_export))
 weather = (None, test_weather)
-<<<<<<< HEAD
 strategies = ("simultaneous", "separate", "lay", "bury")
-=======
-strategies = ("lay_bury", "lay", "bury")
 strategies_keys = (
-    ("lay_bury", "cable_lay_bury_speed"),
+    ("simultaneous", "cable_lay_bury_speed"),
+    ("separate", "cable_lay_speed|cable_bury_speed"),
     ("lay", "cable_lay_speed"),
     ("bury", "cable_bury_speed"),
 )
->>>>>>> 3a452409
 
 
 @pytest.mark.parametrize(
@@ -99,14 +49,26 @@
 
 
 @pytest.mark.parametrize(
-<<<<<<< HEAD
-    "CableInstall,weather,strategy",
-    itertools.product(installs, weather, strategies),
-)
-def test_vessel_creation(CableInstall, weather, strategy):
+    "CableInstall,config", installs, ids=["array", "export"]
+)
+@pytest.mark.parametrize(
+    "weather", weather, ids=["no_weather", "test_weather"]
+)
+@pytest.mark.parametrize("strategy", strategies)
+def test_vessel_creation(CableInstall, config, weather, strategy):
+
+    print(config.keys())
+
     _config = deepcopy(config)
-    _config["array_system"]["strategy"] = strategy
-    _config["export_system"]["strategy"] = strategy
+    try:
+        _config["array_system"]["strategy"] = strategy
+    except KeyError:
+        pass
+
+    try:
+        _config["export_system"]["strategy"] = strategy
+    except KeyError:
+        pass
 
     sim = CableInstall(_config, weather=weather, log_level="INFO")
 
@@ -115,15 +77,6 @@
         assert sim.cable_lay_vessel.storage.deck_space == 0
         assert sim.cable_lay_vessel.at_port
         assert not sim.cable_lay_vessel.at_site
-=======
-    "CableInstall,config", installs, ids=["array", "export"]
-)
-@pytest.mark.parametrize(
-    "weather", weather, ids=["no_weather", "test_weather"]
-)
-def test_vessel_creation(CableInstall, config, weather):
-    sim = CableInstall(config, weather=weather, log_level="INFO")
->>>>>>> 3a452409
 
     if strategy in ("bury", "separate"):
         assert sim.cable_bury_vessel
@@ -168,7 +121,7 @@
     "weather", weather, ids=["no_weather", "test_weather"]
 )
 @pytest.mark.parametrize(
-    "strategy", strategies, ids=["lay_bury", "lay", "bury"]
+    "strategy", strategies, ids=["simultaneous", "separate", "lay", "bury"]
 )
 def test_full_run_completes(CableInstall, config, weather, strategy):
     strategy_config = deepcopy(config)
@@ -242,7 +195,9 @@
     "CableInstall,config", installs, ids=["array", "export"]
 )
 @pytest.mark.parametrize(
-    "strategy,key", strategies_keys, ids=["lay_bury", "lay", "bury"]
+    "strategy,key",
+    strategies_keys,
+    ids=["simultaneous", "separate", "lay", "bury"],
 )
 def test_strategy_kwargs(CableInstall, config, strategy, key):
     strategy_config = deepcopy(config)
@@ -255,12 +210,13 @@
     sim.run()
     baseline = sim.total_phase_time
 
-    kwargs = {key: defaults[key] * 0.1}
-    sim = CableInstall(strategy_config, log_level="DEBUG", **kwargs)
-    sim.run()
-    updated = sim.total_phase_time
-
-    assert updated > baseline
+    for _key in key.split("|"):
+        kwargs = {_key: defaults[_key] * 0.1}
+        sim = CableInstall(strategy_config, log_level="DEBUG", **kwargs)
+        sim.run()
+        updated = sim.total_phase_time
+
+        assert updated > baseline
 
 
 def test_kwargs_for_array_install():
