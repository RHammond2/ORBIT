--- conflicted
+++ resolved
@@ -1,8 +1,4 @@
-<<<<<<< HEAD
-"""Provides the `ElectricalDesign class."""
-=======
 """Provides the `ElectricalDesign` class."""
->>>>>>> 8eb149ee
 
 __author__ = ["Sophie Bredenkamp"]
 __copyright__ = "Copyright 2020, National Renewable Energy Laboratory"
@@ -154,16 +150,12 @@
         self.compute_total_cable()
         self.calc_crossing_cost()
 
-<<<<<<< HEAD
-        self._outputs["export_system"] = {"system_cost": self.total_cable_cost}
-=======
         self._outputs["export_system"] = {
             "landfall": {
                 "interconnection_distance": (self._distance_to_interconnection)
             },
             "system_cost": self.total_cable_cost,
         }
->>>>>>> 8eb149ee
 
         for _, cable in self.cables.items():
             self._outputs["export_system"]["cable"] = {
@@ -242,11 +234,8 @@
         """
         return self._outputs
 
-<<<<<<< HEAD
-=======
         # CABLES
 
->>>>>>> 8eb149ee
     @property
     def total_cable_cost(self):
         """Returns total export system cable cost."""
@@ -344,18 +333,12 @@
             "crossing_unit_cost", 500000
         ) * self._crossing_design.get("crossing_number", 0)
 
-<<<<<<< HEAD
+        """SUBSTATION"""
+
     @property
     def total_substation_cost(self):
         """Returns the total substation cost."""
 
-=======
-        """SUBSTATION"""
-
-    @property
-    def total_substation_cost(self):
-        """Computes total substation cost"""
->>>>>>> 8eb149ee
         return (
             self.topside_cost + self.substructure_cost + self.substation_cost
         )
@@ -438,11 +421,7 @@
             self.compensation = 0
         else:
             for _, cable in self.cables.items():
-<<<<<<< HEAD
                 self.compensation = touchdown * cable.compensation_factor  # MW
-=======
-                compensation = touchdown * cable.compensation_factor  # MW
->>>>>>> 8eb149ee
         self.shunt_reactor_cost = (
             self.compensation * shunt_cost_rate * _num_shunts
         )
@@ -670,9 +649,5 @@
         )
 
         self._outputs["export_system"][
-<<<<<<< HEAD
             "onshore_substation_costs"
-=======
-            "onshore_construction_cost"
->>>>>>> 8eb149ee
         ] = self.onshore_cost