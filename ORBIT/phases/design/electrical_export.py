--- conflicted
+++ resolved
@@ -539,12 +539,7 @@
             + self.onshore_construction
             + self.onshore_compensation
             + self.mpt_cost
-<<<<<<< HEAD
             + self.ais_cost
         )
-=======
-            + self.switchgear_cost
-        )
-
-        self._outputs["export_system"]["onshore_construction_cost"] = self.onshore_cost
->>>>>>> de50cbc3
+
+        self._outputs["export_system"]["onshore_construction_cost"] = self.onshore_cost