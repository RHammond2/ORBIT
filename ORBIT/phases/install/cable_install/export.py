"""`ExportCableInstallation` and related processes."""

__author__ = "Jake Nunemaker"
__copyright__ = "Copyright 2020, National Renewable Energy Laboratory"
__maintainer__ = "Jake Nunemaker"
__email__ = "jake.nunemaker@nrel.gov"


from copy import deepcopy
from math import ceil

from marmot import process
<<<<<<< HEAD
from ORBIT.core import Vessel
=======

>>>>>>> cce61169
from ORBIT.core.logic import position_onsite
from ORBIT.phases.install import InstallPhase
from ORBIT.core.exceptions import InsufficientCable

from .common import SimpleCable as Cable
from .common import (
    lay_cable,
    bury_cable,
    dig_trench,
    pull_in_cable,
    landfall_tasks,
    lay_bury_cable,
    splice_process,
    terminate_cable,
    load_cable_on_vessel,
)


class ExportCableInstallation(InstallPhase):
    """Export Cable Installation Phase"""

    phase = "Export Cable Installation"
    capex_category = "Export System"

    #:
    expected_config = {
        "landfall": {"trench_length": "km (optional)"},
        "export_cable_install_vessel": "str | dict",
        "export_cable_bury_vessel": "str | dict (optional)",
        "export_cable_trench_vessel": "str (optional)",
        "site": {"distance": "km"},
        "plant": {"capacity": "MW"},
        "export_system": {
            "system_cost": "USD",
            "cable": {
                "linear_density": "t/km",
                "sections": [("length, km", "speed, km/h (optional)")],
                "number": "int (optional)",
                "cable_type": "str(optional, defualt: 'HVAC')",
            },
            "interconnection_distance": "km (optional); default: 3km",
            "interconnection_voltage": "kV (optional); default: 345kV",
        },
    }

    def __init__(self, config, weather=None, **kwargs):
        """
        Creates an instance of ExportCableInstallation.

        Parameters
        ----------
        config : dict
            Simulation specific configuration.
        weather : np.ndarray
            Weather profile at site.
        """

        super().__init__(weather, **kwargs)

        config = self.initialize_library(config, **kwargs)
        self.config = self.validate_config(config)

        self.initialize_port()
        self.extract_distances()
        self.setup_simulation(**kwargs)

    def setup_simulation(self, **kwargs):
        """
        Setup method for the ExportCableInstallation phase.
        - Extracts key inputs
        - Performs onshore infrastructure construction
        - Routes to specific setup scripts based on configured strategy.
        """

        depth = self.config["site"]["depth"]
        system = self.config["export_system"]
        self.free_cable_length = system.get("free_cable_length", depth / 1000)

        self.cable = Cable(system["cable"]["linear_density"])
        self.cable_type = system["cable"].get("cable_type", "HVAC")
        self.sections = system["cable"]["sections"]

        if self.cable_type == "HVDC-monopole":
            self.number = int(system["cable"].get("number", 2) / 2)
        else:
            self.number = system["cable"].get("number", 1)

        self.initialize_installation_vessel()
        self.initialize_burial_vessel()
        self.initialize_trench_vessel()

        # Perform onshore construction
        onshore = kwargs.get("include_onshore_construction", True)
        if onshore:
            self.onshore_construction(**kwargs)

        # Perform cable installation
        install_export_cables(
            self.install_vessel,
            sections=self.sections,
            cable=self.cable,
            number=self.number,
            distances=self.distances,
            burial_vessel=self.bury_vessel,
            trench_vessel=self.trench_vessel,
            free_cable_length=self.free_cable_length,
            **kwargs,
        )

    @property
    def system_capex(self):
        """Returns total procurement cost of the array system."""

        return self.config["export_system"]["system_cost"]

    def extract_distances(self):
        """Extracts distances from input configuration or default values."""

        site = self.config["site"]["distance"]
        try:
            trench = self.config["landfall"]["trench_length"]

        except KeyError:
            trench = 1

        self.distances = {"site": site, "trench": trench}

    def onshore_construction(self, **kwargs):
        """
        Performs onshore construction prior to the installation of the export
        cable system.

        Parameters
        ----------
        construction_time : int | float
            Amount of time onshore construction takes.
            Default: 48h
        construction_rate : int | float
            Day rate of onshore construction.
            Default: 50000 USD/day
        """

        construction_time = kwargs.get("onshore_construction_time", 0.0)
        construction_cost = self.calculate_onshore_transmission_cost(**kwargs)

        if construction_time:
            _ = self.env.timeout(construction_time)
            self.env.run()

        self.env._submit_log(
            {
                "action": "Onshore Construction",
                "agent": "Onshore Construction",
                "duration": construction_time,
                "cost": construction_cost,
                "location": "Landfall",
            },
            level="ACTION",
        )

    def calculate_onshore_transmission_cost(self, **kwargs):
        """
        Calculates the cost of onshore transmission costs. From legacy
        OffshoreBOS model.
        """

        capacity = self.config["plant"]["capacity"]

        voltage = self.config["export_system"].get(
            "interconnection_voltage", 345
        )
        distance = self.config["export_system"].get(
            "interconnection_distance", 3
        )

        switchyard_cost = 18115 * voltage + 165944
        onshore_substation_cost = (
            0.165 * 1e6
        ) * capacity  # From BNEF Tomorrow's Cost of Offshore Wind
        onshore_misc_cost = 11795 * capacity**0.3549 + 350000
        transmission_line_cost = (1176 * voltage + 218257) * (
            distance ** (1 - 0.1063)
        )

        self.onshore_transmission_cost = (
            transmission_line_cost
            #                        + switchyard_cost
            #                        + onshore_substation_cost
            #                        + onshore_misc_cost
        )

        return self.onshore_transmission_cost

    def initialize_installation_vessel(self):
        """Creates the export cable installation vessel."""

        # Vessel name and costs
        vessel_specs = self.config.get("export_cable_install_vessel", None)
        name = vessel_specs.get("name", "Export Cable Installation Vessel")

        vessel = self.initialize_vessel(name, vessel_specs)
        self.env.register(vessel)

        vessel.initialize()
        self.install_vessel = vessel

    def initialize_burial_vessel(self):
        """Creates the export cable burial vessel."""

        # Vessel name and costs
        vessel_specs = self.config.get("export_cable_bury_vessel", None)
        if vessel_specs is None:
            self.bury_vessel = None
            return

        name = vessel_specs.get("name", "Export Cable Burial Vessel")

        vessel = self.initialize_vessel(name, vessel_specs)
        self.env.register(vessel)

        vessel.initialize()
        self.bury_vessel = vessel

    def initialize_trench_vessel(self):
        """Creates the export cable trenching vessel."""

        # Vessel name and costs
        vessel_specs = self.config.get("export_cable_trench_vessel", None)
        if vessel_specs is None:
            self.trench_vessel = None
            return
        name = vessel_specs.get("name", "Export Cable Trench Vessel")

        vessel = self.initialize_vessel(name, vessel_specs)
        self.env.register(vessel)

        vessel.initialize()
        vessel.at_port = True
        vessel.at_site = False
        self.trench_vessel = vessel

    @property
    def detailed_output(self):
        """Detailed outputs of the export system installation."""

        outputs = {self.phase: {**self.agent_efficiencies}}

        return outputs


@process
def install_export_cables(
    vessel,
    sections,
    cable,
    number,
    distances,
    burial_vessel=None,
    trench_vessel=None,
    free_cable_length=None,
    **kwargs,
):
    """
    Simulation of the installation of export cables.

    Parameters
    ----------
    vessel : Vessel
        Cable installation vessel.
    sections : float
        Section lengths of the export cable.
    cable : SimpleCable | Cable
        Cable type to use.
    number : int
        Number of export cables.
    distances : dict
        Distances required for export cable installation simulation:
        site : int | float
            Distance between from the offshore substation and port. For
            simplicity, the cable landfall point is assumed to be at port.
        trench : int | float
            Trench length at landfall. Determines time required to tow the plow
            and pull-in cable (km).
    burial_vessel : Vessel
        Optional configuration for burial vessel. If configured, the
        installation vessel only lays the cable on the seafloor and this
        vessel will bury them at the end of the simulation.
    trench_vessel: Vessel
        Optional configuration for trenching vessel.  If configured, the
        trenching vessel travels along the cable route prior to arrival of
        the cable lay vessel and digs a trench.
    """

    ground_distance = -free_cable_length
    for s in sections:
        try:
            length, speed = s

        except TypeError:
            length = s

        ground_distance += length

    # Conduct trenching operations
    if trench_vessel is None:
        pass

    else:
        for _ in range(number):
            # Trenching vessel can dig a trench during inbound or outbound journey
            if trench_vessel.at_port:
                trench_vessel.at_port = False
                yield dig_export_cables_trench(
                    trench_vessel, ground_distance, **kwargs
                )
                trench_vessel.at_site = True
            elif trench_vessel.at_site:
                trench_vessel.at_site = False
                yield dig_export_cables_trench(
                    trench_vessel, ground_distance, **kwargs
                )
                trench_vessel.at_port = True

        # If the vessel finishes trenching at site, return to shore
        # TODO: replace with demobilization method
        if trench_vessel.at_site:
            trench_vessel.at_site = False
            yield trench_vessel.transit(ground_distance, **kwargs)
        trench_vessel.at_port = True

    for _ in range(number):
        vessel.cable_storage.reset()
        yield load_cable_on_vessel(vessel, cable, **kwargs)

        # At Landfall
        yield landfall_tasks(vessel, distances["trench"], **kwargs)

        for s in sections:
            splice_required = False
            try:
                length, speed = s
                if burial_vessel is None:
                    specs = {**kwargs, "cable_lay_bury_speed": speed}

                else:
                    specs = {**kwargs, "cable_lay_speed": speed}

            except TypeError:
                length = s
                specs = deepcopy(kwargs)

            remaining = length
            while remaining > 0:
                if splice_required:
                    yield splice_process(vessel, **kwargs)

                try:
                    section = vessel.cable_storage.get_cable(remaining)

                except InsufficientCable as e:
                    section = vessel.cable_storage.get_cable(e.current)

                if burial_vessel is None:
                    yield lay_bury_cable(vessel, section, **specs)

                else:
                    yield lay_cable(vessel, section, **specs)

                remaining -= ceil(section)
                if remaining > 0:
                    splice_required = True

                    yield vessel.transit(distances["site"])
                    vessel.cable_storage.reset()
                    yield load_cable_on_vessel(vessel, cable, **kwargs)
                    yield vessel.transit(distances["site"])

        # At Site
        yield position_onsite(vessel, **kwargs)
        yield pull_in_cable(vessel, **kwargs)
        yield terminate_cable(vessel, **kwargs)

        # Transit back to port
        yield vessel.transit(distances["site"])

    if burial_vessel is None:
        vessel.submit_debug_log(
            message="Export cable lay/burial process completed!",
            progress="Export System",
        )

    else:
        vessel.submit_debug_log(message="Export cable lay process completed!")
        bury_export_cables(burial_vessel, ground_distance, number, **kwargs)


@process
def bury_export_cables(vessel, length, number, **kwargs):
    """
    Simulation for the burial of export cables if configured.

    Parameters
    ----------
    vessel : Vessel
        Performing vessel.
    length : float
        Full length of an export cable.
    number : int
        Number of export cables.
    """

    for _ in range(number):
        yield bury_cable(vessel, length, **kwargs)

    vessel.submit_debug_log(
        message="Export cable burial process completed!",
        progress="Export System",
    )


@process
def dig_export_cables_trench(vessel, distance, **kwargs):
    """
    Simulation for digging a trench for the export cables (if configured).

    Parameters
    ----------
    vessel : Vessel
        Performing vessel.
    distance : int | float
        Distance along export cable route to dig trench for cable
    """

    yield position_onsite(vessel, site_position_time=2)
    yield dig_trench(vessel, distance, **kwargs)

    vessel.submit_debug_log(
        message="Export cable trench digging process completed!"
    )<|MERGE_RESOLUTION|>--- conflicted
+++ resolved
@@ -10,11 +10,6 @@
 from math import ceil
 
 from marmot import process
-<<<<<<< HEAD
-from ORBIT.core import Vessel
-=======
-
->>>>>>> cce61169
 from ORBIT.core.logic import position_onsite
 from ORBIT.phases.install import InstallPhase
 from ORBIT.core.exceptions import InsufficientCable
